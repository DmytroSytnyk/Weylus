pub mod autopilot_device;
pub mod device;
<<<<<<< HEAD

#[cfg(target_os = "windows")]
pub mod autopilot_device_win;
=======
>>>>>>> 6411ba45

#[cfg(target_os = "linux")]
pub mod uinput_device;
#[cfg(target_os = "linux")]
#[allow(dead_code)]
pub mod uinput_keys;<|MERGE_RESOLUTION|>--- conflicted
+++ resolved
@@ -1,12 +1,8 @@
 pub mod autopilot_device;
 pub mod device;
-<<<<<<< HEAD
 
 #[cfg(target_os = "windows")]
 pub mod autopilot_device_win;
-=======
->>>>>>> 6411ba45
-
 #[cfg(target_os = "linux")]
 pub mod uinput_device;
 #[cfg(target_os = "linux")]
