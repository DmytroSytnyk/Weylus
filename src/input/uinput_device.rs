use std::cmp::Ordering;
use std::ffi::CString;
use std::os::raw::{c_char, c_int};

use crate::capturable::x11::X11Context;
use crate::capturable::{Capturable, Geometry};
use crate::input::device::{InputDevice, InputDeviceType};
use crate::protocol::{
    Button, KeyboardEvent, KeyboardEventType, KeyboardLocation, PointerEvent, PointerEventType,
    PointerType, WheelEvent,
};

use crate::cerror::CError;

use tracing::{debug, warn};

extern "C" {
    fn init_uinput_keyboard(name: *const c_char, err: *mut CError) -> c_int;
    fn init_uinput_stylus(name: *const c_char, err: *mut CError) -> c_int;
    fn init_uinput_mouse(name: *const c_char, err: *mut CError) -> c_int;
    fn init_uinput_touch(name: *const c_char, err: *mut CError) -> c_int;
    fn destroy_uinput_device(fd: c_int);
    fn send_uinput_event(device: c_int, typ: c_int, code: c_int, value: c_int, err: *mut CError);
}

struct MultiTouch {
    id: i64,
}

pub struct UInputDevice {
    keyboard_fd: c_int,
    stylus_fd: c_int,
    mouse_fd: c_int,
    touch_fd: c_int,
    touches: [Option<MultiTouch>; 5],
    tool_pen_active: bool,
    capturable: Box<dyn Capturable>,
    x: f64,
    y: f64,
    width: f64,
    height: f64,
    name_mouse_device: String,
    name_stylus_device: String,
    name_touch_device: String,
    num_mouse_mapping_tries: usize,
    num_stylus_mapping_tries: usize,
    num_touch_mapping_tries: usize,
    x11ctx: Option<X11Context>,
}

impl UInputDevice {
    pub fn new(capturable: Box<dyn Capturable>, id: &Option<String>) -> Result<Self, CError> {
        let mut suffix = String::new();
        if let Some(id) = id {
            suffix = format!(" - {}", id);
        }
        let mut err = CError::new();
        let name_stylus = format!("Weylus Stylus{}", suffix);
        let name_stylus_c_str = CString::new(name_stylus.as_bytes()).unwrap();
        let stylus_fd = unsafe { init_uinput_stylus(name_stylus_c_str.as_ptr(), &mut err) };
        if err.is_err() {
            return Err(err);
        }

        let name_mouse = format!("Weylus Mouse{}", suffix);
        let name_mouse_c_str = CString::new(name_mouse.as_bytes()).unwrap();
        let mouse_fd = unsafe { init_uinput_mouse(name_mouse_c_str.as_ptr(), &mut err) };
        if err.is_err() {
            unsafe { destroy_uinput_device(stylus_fd) };
            return Err(err);
        }

        let name_touch = format!("Weylus Touch{}", suffix);
        let name_touch_c_str = CString::new(name_touch.as_bytes()).unwrap();
        let touch_fd = unsafe { init_uinput_touch(name_touch_c_str.as_ptr(), &mut err) };
        if err.is_err() {
            unsafe {
                destroy_uinput_device(stylus_fd);
                destroy_uinput_device(mouse_fd);
            }
            return Err(err);
        }

        let name_keyboard = format!("Weylus Keyboard{}", suffix);
        let name_keyboard_c_str = CString::new(name_keyboard.as_bytes()).unwrap();
        let keyboard_fd = unsafe { init_uinput_keyboard(name_keyboard_c_str.as_ptr(), &mut err) };
        if err.is_err() {
            unsafe {
                destroy_uinput_device(stylus_fd);
                destroy_uinput_device(mouse_fd);
                destroy_uinput_device(touch_fd);
            }
            return Err(err);
        }

        Ok(Self {
            keyboard_fd,
            stylus_fd,
            mouse_fd,
            touch_fd,
            touches: Default::default(),
            tool_pen_active: false,
            capturable,
            x: 0.0,
            y: 0.0,
            width: 1.0,
            height: 1.0,
            name_mouse_device: name_mouse,
            name_touch_device: name_touch,
            name_stylus_device: name_stylus,
            num_mouse_mapping_tries: 0,
            num_stylus_mapping_tries: 0,
            num_touch_mapping_tries: 0,
            x11ctx: X11Context::new(),
        })
    }

    fn transform_x(&self, x: f64) -> i32 {
        let x = (x * self.width + self.x) * ABS_MAX;
        x as i32
    }

    fn transform_y(&self, y: f64) -> i32 {
        let y = (y * self.height + self.y) * ABS_MAX;
        y as i32
    }

    fn transform_pressure(&self, p: f64) -> i32 {
        (p * ABS_MAX) as i32
    }

    fn transform_touch_size(&self, s: f64) -> i32 {
        (s * ABS_MAX) as i32
    }

    fn find_slot(&self, id: i64) -> Option<usize> {
        self.touches
            .iter()
            .enumerate()
            .find_map(|(slot, mt)| match mt {
                Some(mt) => {
                    if mt.id == id {
                        Some(slot)
                    } else {
                        None
                    }
                }
                _ => None,
            })
    }

    fn send(&self, fd: c_int, typ: c_int, code: c_int, value: c_int) {
        let mut err = CError::new();
        unsafe {
            send_uinput_event(fd, typ, code, value, &mut err);
        }
        if err.is_err() {
            warn!("{}", err);
        }
    }
}

impl Drop for UInputDevice {
    fn drop(&mut self) {
        unsafe {
            destroy_uinput_device(self.keyboard_fd);
            destroy_uinput_device(self.stylus_fd);
            destroy_uinput_device(self.mouse_fd);
            destroy_uinput_device(self.touch_fd);
        };
    }
}

// Event Types
const ET_SYNC: c_int = 0x00;
const ET_KEY: c_int = 0x01;
const ET_RELATIVE: c_int = 0x02;
const ET_ABSOLUTE: c_int = 0x03;
const ET_MSC: c_int = 0x04;

// Event Codes
const EC_SYNC_REPORT: c_int = 0;

const EC_KEY_MOUSE_LEFT: c_int = 0x110;
const EC_KEY_MOUSE_RIGHT: c_int = 0x111;
const EC_KEY_MOUSE_MIDDLE: c_int = 0x112;
const EC_KEY_TOOL_PEN: c_int = 0x140;
const EC_KEY_TOOL_RUBBER: c_int = 0x141;
const EC_KEY_TOUCH: c_int = 0x14a;
const EC_KEY_TOOL_FINGER: c_int = 0x145;
const EC_KEY_TOOL_DOUBLETAP: c_int = 0x14d;
const EC_KEY_TOOL_TRIPLETAP: c_int = 0x14e;
const EC_KEY_TOOL_QUADTAP: c_int = 0x14f; /* Four fingers on trackpad */
const EC_KEY_TOOL_QUINTTAP: c_int = 0x148; /* Five fingers on trackpad */
//const EC_RELATIVE_X: c_int = 0x00;
//const EC_RELATIVE_Y: c_int = 0x01;

const EC_REL_HWHEEL: c_int = 0x06;
const EC_REL_WHEEL: c_int = 0x08;
const EC_REL_WHEEL_HI_RES: c_int = 0x0b;
const EC_REL_HWHEEL_HI_RES: c_int = 0x0c;

const EC_ABSOLUTE_X: c_int = 0x00;
const EC_ABSOLUTE_Y: c_int = 0x01;
const EC_ABSOLUTE_PRESSURE: c_int = 0x18;
const EC_ABSOLUTE_TILT_X: c_int = 0x1a;
const EC_ABSOLUTE_TILT_Y: c_int = 0x1b;
const EC_ABS_MT_SLOT: c_int = 0x2f; /* MT slot being modified */
const EC_ABS_MT_TOUCH_MAJOR: c_int = 0x30; /* Major axis of touching ellipse */
const EC_ABS_MT_TOUCH_MINOR: c_int = 0x31; /* Minor axis (omit if circular) */
const EC_ABS_MT_ORIENTATION: c_int = 0x34; /* Ellipse orientation */
const EC_ABS_MT_POSITION_X: c_int = 0x35; /* Center X touch position */
const EC_ABS_MT_POSITION_Y: c_int = 0x36; /* Center Y touch position */
const EC_ABS_MT_TRACKING_ID: c_int = 0x39; /* Unique ID of initiated contact */
const EC_ABS_MT_PRESSURE: c_int = 0x3a; /* Pressure on contact area */

const EC_MSC_TIMESTAMP: c_int = 0x05;

// This is choosen somewhat arbitrarily
// describes maximum value for ABS_X, ABS_Y, ABS_...
// This corresponds to PointerEvent values of 1.0
const ABS_MAX: f64 = 65535.0;

// This specifies how many times it should be attempted to map the input devices created via uinput
// to the entire screen and not only a single monitor. Actually this is a workaround because
// apparently it is impossible to set the correct mapping in a sane way. The reason is that X needs
// some time to register new input devices, which makes it impossible to configure them right after
// creation as the devices won't be available for configuration at that time. This means one has to
// wait an unspecified amount of time until the devices show up. But just sleeping for example 3
// seconds does not solve the issue either because the input device for the stylus does not show up
// if there has not been any input. As a matter of fact things are even more compilcated as for
// some reason the stylus device created via uinput creates two devices for X. One can not be
// mapped to the screen (this is the device that shows up with out the need to send actual inputs
// via uinput) and another one that can be mapped to the screen. But this is the device that
// requires sending inputs via uinput first other wise it does not show up. This is why this crude
// method of just setting the mapping forcefully on the first MAX_SCREEN_MAPPING_TRIES input events
// has been choosen. If anyone knows a better solution: PLEASE FIX THIS!
const MAX_SCREEN_MAPPING_TRIES: usize = 100;

impl InputDevice for UInputDevice {
    fn send_wheel_event(&mut self, event: &WheelEvent) {
        if let Err(err) = self.capturable.before_input() {
            warn!("Failed to activate window, sending no input ({})", err);
            return;
        }

        fn direction(d: i32) -> i32 {
            match d.cmp(&0) {
                Ordering::Equal => 0,
                Ordering::Less => -1,
                Ordering::Greater => 1,
            }
        }

        self.send(
            self.mouse_fd,
            ET_RELATIVE,
            EC_REL_WHEEL,
            direction(event.dy),
        );
        self.send(
            self.mouse_fd,
            ET_RELATIVE,
            EC_REL_HWHEEL,
            direction(event.dy),
        );
        self.send(self.mouse_fd, ET_RELATIVE, EC_REL_WHEEL_HI_RES, event.dx);
        self.send(self.mouse_fd, ET_RELATIVE, EC_REL_HWHEEL_HI_RES, event.dx);

        self.send(
            self.mouse_fd,
            ET_MSC,
            EC_MSC_TIMESTAMP,
            (event.timestamp % (i32::MAX as u64 + 1)) as i32,
        );
        self.send(self.mouse_fd, ET_SYNC, EC_SYNC_REPORT, 0);
    }

    fn send_pointer_event(&mut self, event: &PointerEvent) {
        if let Err(err) = self.capturable.before_input() {
            warn!("Failed to activate window, sending no input ({})", err);
            return;
        }
<<<<<<< HEAD
        let geometry = self.capturable.geometry();
        if let Err(err) = geometry {
            warn!("Failed to get window geometry, sending no input ({})", err);
            return;
        }
        let (x, y, width, height) = match geometry.unwrap() {
            Geometry::Relative(x, y, width, height) => (x, y, width, height),
            _ => unreachable!(),
=======
        let (x, y, width, height) = match self.capturable.geometry_relative() {
            Ok(g) => g,
            Err(e) => {
                warn!("Failed to get window geometry, sending no input ({})", e);
                return;
            }
>>>>>>> 6411ba45
        };
        self.x = x;
        self.y = y;
        self.width = width;
        self.height = height;
        match event.pointer_type {
            PointerType::Touch => {
                if self.num_touch_mapping_tries < MAX_SCREEN_MAPPING_TRIES {
                    if let Some(x11ctx) = &mut self.x11ctx {
                        x11ctx.map_input_device_to_entire_screen(&self.name_touch_device, false);
                    }
                    self.num_touch_mapping_tries += 1;
                }
                match event.event_type {
                    PointerEventType::DOWN | PointerEventType::MOVE => {
                        let slot: usize;
                        // check if this event is already assigned to one of our 10 multitouch slots
                        if let Some(s) = self.find_slot(event.pointer_id) {
                            slot = s;
                        } else {
                            // this event is not assigned to a slot, lets try to do so now
                            // find the first unused slot
                            if let Some(s) =
                                self.touches
                                    .iter()
                                    .enumerate()
                                    .find_map(|(slot, mt)| match mt {
                                        None => Some(slot),
                                        Some(_) => None,
                                    })
                            {
                                slot = s;
                                self.touches[slot] = Some(MultiTouch {
                                    id: event.pointer_id,
                                })
                            } else {
                                // out of slots, do nothing
                                return;
                            }
                        };
                        self.send(self.touch_fd, ET_ABSOLUTE, EC_ABS_MT_SLOT, slot as i32);
                        self.send(
                            self.touch_fd,
                            ET_ABSOLUTE,
                            EC_ABS_MT_TRACKING_ID,
                            slot as i32,
                        );

                        if let PointerEventType::DOWN = event.event_type {
                            self.send(self.touch_fd, ET_KEY, EC_KEY_TOUCH, 1);
                            match slot {
                                1 => self.send(self.touch_fd, ET_KEY, EC_KEY_TOOL_FINGER, 0),
                                2 => self.send(self.touch_fd, ET_KEY, EC_KEY_TOOL_DOUBLETAP, 0),
                                3 => self.send(self.touch_fd, ET_KEY, EC_KEY_TOOL_TRIPLETAP, 0),
                                4 => self.send(self.touch_fd, ET_KEY, EC_KEY_TOOL_QUADTAP, 0),
                                _ => self.send(self.touch_fd, ET_KEY, EC_KEY_TOOL_QUINTTAP, 0),
                            }
                            match slot {
                                1 => self.send(self.touch_fd, ET_KEY, EC_KEY_TOOL_DOUBLETAP, 1),
                                2 => self.send(self.touch_fd, ET_KEY, EC_KEY_TOOL_TRIPLETAP, 1),
                                3 => self.send(self.touch_fd, ET_KEY, EC_KEY_TOOL_QUADTAP, 1),
                                4 => self.send(self.touch_fd, ET_KEY, EC_KEY_TOOL_QUINTTAP, 1),
                                _ => self.send(self.touch_fd, ET_KEY, EC_KEY_TOOL_FINGER, 1),
                            }
                        }
                        self.send(
                            self.touch_fd,
                            ET_ABSOLUTE,
                            EC_ABS_MT_PRESSURE,
                            self.transform_pressure(event.pressure),
                        );
                        let major: i32;
                        let minor: i32;
                        let orientation = if event.height >= event.width {
                            major = self.transform_touch_size(event.height);
                            minor = self.transform_touch_size(event.width);
                            0
                        } else {
                            major = self.transform_touch_size(event.width);
                            minor = self.transform_touch_size(event.height);
                            1
                        };
                        self.send(self.touch_fd, ET_ABSOLUTE, EC_ABS_MT_TOUCH_MAJOR, major);
                        self.send(self.touch_fd, ET_ABSOLUTE, EC_ABS_MT_TOUCH_MINOR, minor);
                        self.send(
                            self.touch_fd,
                            ET_ABSOLUTE,
                            EC_ABS_MT_ORIENTATION,
                            orientation,
                        );
                        self.send(
                            self.touch_fd,
                            ET_ABSOLUTE,
                            EC_ABS_MT_POSITION_X,
                            self.transform_x(event.x),
                        );
                        self.send(
                            self.touch_fd,
                            ET_ABSOLUTE,
                            EC_ABS_MT_POSITION_Y,
                            self.transform_y(event.y),
                        );
                        self.send(
                            self.touch_fd,
                            ET_ABSOLUTE,
                            EC_ABSOLUTE_X,
                            self.transform_x(event.x),
                        );
                        self.send(
                            self.touch_fd,
                            ET_ABSOLUTE,
                            EC_ABSOLUTE_Y,
                            self.transform_y(event.y),
                        );
                        self.send(
                            self.touch_fd,
                            ET_MSC,
                            EC_MSC_TIMESTAMP,
                            (event.timestamp % (i32::MAX as u64 + 1)) as i32,
                        );
                        self.send(self.touch_fd, ET_SYNC, EC_SYNC_REPORT, 0);
                    }
                    PointerEventType::CANCEL | PointerEventType::UP => {
                        // remove from slot
                        if let Some(slot) = self.find_slot(event.pointer_id) {
                            self.send(self.touch_fd, ET_ABSOLUTE, EC_ABS_MT_SLOT, slot as i32);
                            self.send(self.touch_fd, ET_ABSOLUTE, EC_ABS_MT_TRACKING_ID, -1);
                            self.send(self.touch_fd, ET_KEY, EC_KEY_TOUCH, 0);
                            self.send(self.touch_fd, ET_KEY, EC_KEY_TOOL_FINGER, 0);
                            match slot {
                                1 => self.send(self.touch_fd, ET_KEY, EC_KEY_TOOL_DOUBLETAP, 0),
                                2 => self.send(self.touch_fd, ET_KEY, EC_KEY_TOOL_TRIPLETAP, 0),
                                3 => self.send(self.touch_fd, ET_KEY, EC_KEY_TOOL_QUADTAP, 0),
                                4 => self.send(self.touch_fd, ET_KEY, EC_KEY_TOOL_QUINTTAP, 0),
                                _ => (),
                            }
                            self.send(
                                self.touch_fd,
                                ET_MSC,
                                EC_MSC_TIMESTAMP,
                                (event.timestamp % (i32::MAX as u64 + 1)) as i32,
                            );
                            self.send(self.touch_fd, ET_SYNC, EC_SYNC_REPORT, 0);
                            self.touches[slot] = None;
                        }
                    }
                };
            }
            PointerType::Pen => {
                if self.num_stylus_mapping_tries < MAX_SCREEN_MAPPING_TRIES {
                    if let Some(x11ctx) = &mut self.x11ctx {
                        x11ctx.map_input_device_to_entire_screen(&self.name_stylus_device, true);
                    }
                    self.num_touch_mapping_tries += 1;
                }
                match event.event_type {
                    PointerEventType::DOWN | PointerEventType::MOVE => {
                        if let PointerEventType::DOWN = event.event_type {
                            self.send(self.stylus_fd, ET_KEY, EC_KEY_TOUCH, 1);
                        }
                        if !self.tool_pen_active && !event.buttons.contains(Button::ERASER) {
                            self.send(self.stylus_fd, ET_KEY, EC_KEY_TOOL_PEN, 1);
                            self.send(self.stylus_fd, ET_KEY, EC_KEY_TOOL_RUBBER, 0);
                            self.tool_pen_active = true;
                        }
                        if let Button::ERASER = event.button {
                            self.send(self.stylus_fd, ET_KEY, EC_KEY_TOOL_PEN, 0);
                            self.send(self.stylus_fd, ET_KEY, EC_KEY_TOOL_RUBBER, 1);
                            self.tool_pen_active = false;
                        }
                        self.send(
                            self.stylus_fd,
                            ET_ABSOLUTE,
                            EC_ABSOLUTE_X,
                            self.transform_x(event.x),
                        );
                        self.send(
                            self.stylus_fd,
                            ET_ABSOLUTE,
                            EC_ABSOLUTE_Y,
                            self.transform_y(event.y),
                        );
                        self.send(
                            self.stylus_fd,
                            ET_ABSOLUTE,
                            EC_ABSOLUTE_PRESSURE,
                            self.transform_pressure(event.pressure),
                        );
                        self.send(
                            self.stylus_fd,
                            ET_ABSOLUTE,
                            EC_ABSOLUTE_TILT_X,
                            event.tilt_x,
                        );
                        self.send(
                            self.stylus_fd,
                            ET_ABSOLUTE,
                            EC_ABSOLUTE_TILT_Y,
                            event.tilt_y,
                        );
                    }
                    PointerEventType::UP | PointerEventType::CANCEL => {
                        self.send(self.stylus_fd, ET_KEY, EC_KEY_TOUCH, 0);
                        self.send(self.stylus_fd, ET_KEY, EC_KEY_TOOL_PEN, 0);
                        self.send(self.stylus_fd, ET_KEY, EC_KEY_TOOL_RUBBER, 0);
                        self.send(self.stylus_fd, ET_ABSOLUTE, EC_ABSOLUTE_PRESSURE, 0);
                        self.tool_pen_active = false;
                    }
                }
                self.send(
                    self.stylus_fd,
                    ET_MSC,
                    EC_MSC_TIMESTAMP,
                    (event.timestamp % (i32::MAX as u64 + 1)) as i32,
                );
                self.send(self.stylus_fd, ET_SYNC, EC_SYNC_REPORT, 0);
            }
            PointerType::Mouse | PointerType::Unknown => {
                if self.num_mouse_mapping_tries < MAX_SCREEN_MAPPING_TRIES {
                    if let Some(x11ctx) = &mut self.x11ctx {
                        x11ctx.map_input_device_to_entire_screen(&self.name_mouse_device, false);
                    }
                    self.num_touch_mapping_tries += 1;
                }
                match event.event_type {
                    PointerEventType::DOWN | PointerEventType::MOVE => {
                        if let PointerEventType::DOWN = event.event_type {
                            match event.button {
                                Button::PRIMARY => {
                                    self.send(self.mouse_fd, ET_KEY, EC_KEY_MOUSE_LEFT, 1)
                                }
                                Button::SECONDARY => {
                                    self.send(self.mouse_fd, ET_KEY, EC_KEY_MOUSE_RIGHT, 1)
                                }
                                Button::AUXILARY => {
                                    self.send(self.mouse_fd, ET_KEY, EC_KEY_MOUSE_MIDDLE, 1)
                                }
                                _ => (),
                            }
                        }
                        self.send(
                            self.mouse_fd,
                            ET_ABSOLUTE,
                            EC_ABSOLUTE_X,
                            self.transform_x(event.x),
                        );
                        self.send(
                            self.mouse_fd,
                            ET_ABSOLUTE,
                            EC_ABSOLUTE_Y,
                            self.transform_y(event.y),
                        );
                    }
                    PointerEventType::UP | PointerEventType::CANCEL => match event.button {
                        Button::PRIMARY => self.send(self.mouse_fd, ET_KEY, EC_KEY_MOUSE_LEFT, 0),
                        Button::SECONDARY => {
                            self.send(self.mouse_fd, ET_KEY, EC_KEY_MOUSE_RIGHT, 0)
                        }
                        Button::AUXILARY => {
                            self.send(self.mouse_fd, ET_KEY, EC_KEY_MOUSE_MIDDLE, 0)
                        }
                        _ => (),
                    },
                }
                self.send(
                    self.mouse_fd,
                    ET_MSC,
                    EC_MSC_TIMESTAMP,
                    (event.timestamp % (i32::MAX as u64 + 1)) as i32,
                );
                self.send(self.mouse_fd, ET_SYNC, EC_SYNC_REPORT, 0);
            }
        }
    }

    fn send_keyboard_event(&mut self, event: &KeyboardEvent) {
        use crate::input::uinput_keys::*;
        if let Err(err) = self.capturable.before_input() {
            warn!("Failed to activate window, sending no input ({})", err);
            return;
        }
        fn map_key(code: &str, location: &KeyboardLocation) -> c_int {
            match (code, location) {
                ("Escape", _) => KEY_ESC,
                ("Digit0", KeyboardLocation::NUMPAD) => KEY_KP0,
                ("Digit1", KeyboardLocation::NUMPAD) => KEY_KP1,
                ("Digit2", KeyboardLocation::NUMPAD) => KEY_KP2,
                ("Digit3", KeyboardLocation::NUMPAD) => KEY_KP3,
                ("Digit4", KeyboardLocation::NUMPAD) => KEY_KP4,
                ("Digit5", KeyboardLocation::NUMPAD) => KEY_KP5,
                ("Digit6", KeyboardLocation::NUMPAD) => KEY_KP6,
                ("Digit7", KeyboardLocation::NUMPAD) => KEY_KP7,
                ("Digit8", KeyboardLocation::NUMPAD) => KEY_KP8,
                ("Digit9", KeyboardLocation::NUMPAD) => KEY_KP9,
                ("Minus", KeyboardLocation::NUMPAD) => KEY_KPMINUS,
                ("Equal", KeyboardLocation::NUMPAD) => KEY_KPEQUAL,
                ("Enter", KeyboardLocation::NUMPAD) => KEY_KPENTER,
                ("Digit0", _) => KEY_0,
                ("Digit1", _) => KEY_1,
                ("Digit2", _) => KEY_2,
                ("Digit3", _) => KEY_3,
                ("Digit4", _) => KEY_4,
                ("Digit5", _) => KEY_5,
                ("Digit6", _) => KEY_6,
                ("Digit7", _) => KEY_7,
                ("Digit8", _) => KEY_8,
                ("Digit9", _) => KEY_9,
                ("Minus", _) => KEY_MINUS,
                ("Equal", _) => KEY_EQUAL,
                ("Enter", _) => KEY_ENTER,
                ("Backspace", _) => KEY_BACKSPACE,
                ("Tab", _) => KEY_TAB,
                ("KeyA", _) => KEY_A,
                ("KeyB", _) => KEY_B,
                ("KeyC", _) => KEY_C,
                ("KeyD", _) => KEY_D,
                ("KeyE", _) => KEY_E,
                ("KeyF", _) => KEY_F,
                ("KeyG", _) => KEY_G,
                ("KeyH", _) => KEY_H,
                ("KeyI", _) => KEY_I,
                ("KeyJ", _) => KEY_J,
                ("KeyK", _) => KEY_K,
                ("KeyL", _) => KEY_L,
                ("KeyM", _) => KEY_M,
                ("KeyN", _) => KEY_N,
                ("KeyO", _) => KEY_O,
                ("KeyP", _) => KEY_P,
                ("KeyQ", _) => KEY_Q,
                ("KeyR", _) => KEY_R,
                ("KeyS", _) => KEY_S,
                ("KeyT", _) => KEY_T,
                ("KeyU", _) => KEY_U,
                ("KeyV", _) => KEY_V,
                ("KeyW", _) => KEY_W,
                ("KeyX", _) => KEY_X,
                ("KeyY", _) => KEY_Y,
                ("KeyZ", _) => KEY_Z,
                ("BracketLeft", _) => KEY_LEFTBRACE,
                ("BracketRight", _) => KEY_RIGHTBRACE,
                ("Semicolon", _) => KEY_SEMICOLON,
                ("Quote", _) => KEY_APOSTROPHE,
                ("Backquote", _) => KEY_GRAVE,
                ("Backslash", _) => KEY_BACKSLASH,
                ("Comma", _) => KEY_COMMA,
                ("Period", _) => KEY_DOT,
                ("Slash", _) => KEY_SLASH,
                ("Space", _) => KEY_SPACE,
                ("CapsLock", _) => KEY_CAPSLOCK,
                ("NumpadMultiply", _) => KEY_KPASTERISK,
                ("F1", _) => KEY_F1,
                ("F2", _) => KEY_F2,
                ("F3", _) => KEY_F3,
                ("F4", _) => KEY_F4,
                ("F5", _) => KEY_F5,
                ("F6", _) => KEY_F6,
                ("F7", _) => KEY_F7,
                ("F8", _) => KEY_F8,
                ("F9", _) => KEY_F9,
                ("F10", _) => KEY_F10,
                ("F11", _) => KEY_F11,
                ("F12", _) => KEY_F12,
                ("F13", _) => KEY_F13,
                ("F14", _) => KEY_F14,
                ("F15", _) => KEY_F15,
                ("F16", _) => KEY_F16,
                ("F17", _) => KEY_F17,
                ("F18", _) => KEY_F18,
                ("F19", _) => KEY_F19,
                ("F20", _) => KEY_F20,
                ("F21", _) => KEY_F21,
                ("F22", _) => KEY_F22,
                ("F23", _) => KEY_F23,
                ("F24", _) => KEY_F24,
                ("NumLock", _) => KEY_NUMLOCK,
                ("ScrollLock", _) => KEY_SCROLLLOCK,
                ("Numpad0", _) => KEY_KP0,
                ("Numpad1", _) => KEY_KP1,
                ("Numpad2", _) => KEY_KP2,
                ("Numpad3", _) => KEY_KP3,
                ("Numpad4", _) => KEY_KP4,
                ("Numpad5", _) => KEY_KP5,
                ("Numpad6", _) => KEY_KP6,
                ("Numpad7", _) => KEY_KP7,
                ("Numpad8", _) => KEY_KP8,
                ("Numpad9", _) => KEY_KP9,
                ("NumpadSubtract", _) => KEY_KPMINUS,
                ("NumpadAdd", _) => KEY_KPPLUS,
                // ("NumpadDecimal", _) => ?,
                ("IntlBackslash", _) => KEY_102ND,
                ("IntlRo", _) => KEY_RO,
                ("NumpadEnter", _) => KEY_KPENTER,
                ("NumpadDivide", _) => KEY_KPSLASH,
                ("NumpadEqual", _) => KEY_KPEQUAL,
                ("NumpadComma", _) => KEY_KPCOMMA,
                ("NumpadParenLeft", _) => KEY_KPLEFTPAREN,
                ("NumpadParenRight", _) => KEY_KPRIGHTPAREN,
                // ("NumpadChangeSign", _) => ?,
                // ("Convert", _) => ?,
                ("KanaMode", _) => KEY_KATAKANA,
                // ("NonConvert", _) => ?,
                ("PrintScreen", _) => KEY_SYSRQ,
                ("Home", _) => KEY_HOME,
                ("ArrowUp", _) => KEY_UP,
                ("PageUp", _) => KEY_PAGEUP,
                ("ArrowLeft", _) => KEY_LEFT,
                ("ArrowRight", _) => KEY_RIGHT,
                ("End", _) => KEY_END,
                ("ArrowDown", _) => KEY_DOWN,
                ("PageDown", _) => KEY_PAGEDOWN,
                ("Insert", _) => KEY_INSERT,
                ("Delete", _) => KEY_DELETE,
                ("VolumeMute", _) | ("AudioVolumeMute", _) => KEY_MUTE,
                ("VolumeDown", _) | ("AudioVolumeDown", _) => KEY_VOLUMEDOWN,
                ("VolumeUp", _) | ("AudioVolumeUp", _) => KEY_VOLUMEUP,
                ("Pause", _) => KEY_PAUSE,

                ("Lang1", _) => KEY_HANGUEL,
                ("Lang2", _) => KEY_HANJA,
                ("IntlYen", _) => KEY_YEN,
                ("OSLeft", _) => KEY_LEFTMETA,
                ("OSRight", _) => KEY_RIGHTMETA,
                ("ContextMenu", _) => KEY_MENU,
                // ("BrowserStop", _) => ?,
                ("Cancel", _) => KEY_CANCEL,
                ("Again", _) => KEY_AGAIN,
                ("Props", _) => KEY_PROPS,
                ("Undo", _) => KEY_UNDO,
                // ("Select", _) => ?,
                ("Copy", _) => KEY_COPY,
                ("Open", _) => KEY_OPEN,
                ("Paste", _) => KEY_PASTE,
                ("Find", _) => KEY_FIND,
                ("Cut", _) => KEY_CUT,
                ("Help", _) => KEY_HELP,
                // ("LaunchApp2", _) => ?,
                // ("LaunchApp1", _) => ,
                ("LaunchMail", _) => KEY_MAIL,
                // ("BrowserFavorites", _) => ?,
                // ("BrowserBack", _) => ?,
                // ("BrowserForward", _) => ?,
                ("Eject", _) => KEY_EJECTCD,
                ("MediaTrackNext", _) => KEY_NEXTSONG,
                ("MediaPlayPause", _) => KEY_PLAYPAUSE,
                ("MediaTrackPrevious", _) => KEY_PREVIOUSSONG,
                ("MediaStop", _) => KEY_STOPCD,
                ("MediaSelect", _) | ("LaunchMediaPlayer", _) => KEY_MEDIA,
                // ("BrowserHome", _) => ?,
                // ("BrowserRefresh", _) => ?,
                // ("BrowserSearch", _) => ?,
                ("Power", _) => KEY_POWER,
                ("Sleep", _) => KEY_SLEEP,
                ("WakeUp", _) => KEY_WAKEUP,
                ("ControlLeft", _) => KEY_LEFTCTRL,
                ("ControlRight", _) => KEY_RIGHTCTRL,
                ("AltLeft", _) => KEY_LEFTALT,
                ("AltRight", _) => KEY_RIGHTALT,
                ("MetaLeft", _) => KEY_LEFTMETA,
                ("MetaRight", _) => KEY_RIGHTMETA,
                ("ShiftLeft", _) => KEY_LEFTSHIFT,
                ("ShiftRight", _) => KEY_RIGHTSHIFT,
                _ => KEY_UNKNOWN,
            }
        }

        let key_code: c_int = map_key(&event.code, &event.location);
        let state: c_int = match event.event_type {
            KeyboardEventType::UP => 0,
            KeyboardEventType::DOWN => 1,
            KeyboardEventType::REPEAT => 2,
        };

        if key_code == KEY_UNKNOWN {
            if let KeyboardEventType::DOWN = event.event_type {
                if !event.key.is_empty() {
                    // If the key is unknow try inserting the unicode character directly
                    // to do so use CTRL + SHIFT + U + UTF16 HEX of the unicode point.
                    let unicode_keys = event
                        .key
                        .encode_utf16()
                        .map(|b| format!("{:X}", b))
                        .collect::<Vec<String>>()
                        .concat();

                    debug!(
                        "Got unknown key: {} code: {}, trying to insert unicode using ctrl + \
                        shift + u + {}!",
                        event.code, event.key, unicode_keys
                    );

                    self.send(self.keyboard_fd, ET_KEY, KEY_LEFTCTRL, 1);
                    self.send(self.keyboard_fd, ET_KEY, KEY_LEFTSHIFT, 1);
                    self.send(self.keyboard_fd, ET_KEY, KEY_U, 1);
                    self.send(self.keyboard_fd, ET_SYNC, EC_SYNC_REPORT, 0);
                    for c in unicode_keys.chars() {
                        let key_code = if c.is_alphabetic() {
                            map_key(&format!("Key{}", c), &KeyboardLocation::STANDARD)
                        } else {
                            map_key(&format!("Digit{}", c), &KeyboardLocation::STANDARD)
                        };

                        self.send(self.keyboard_fd, ET_KEY, key_code, 1);
                        self.send(self.keyboard_fd, ET_SYNC, EC_SYNC_REPORT, 0);
                        self.send(self.keyboard_fd, ET_KEY, key_code, 0);
                        self.send(self.keyboard_fd, ET_SYNC, EC_SYNC_REPORT, 0);
                    }
                    self.send(self.keyboard_fd, ET_KEY, KEY_LEFTCTRL, 0);
                    self.send(self.keyboard_fd, ET_KEY, KEY_LEFTSHIFT, 0);
                    self.send(self.keyboard_fd, ET_KEY, KEY_U, 0);
                    self.send(self.keyboard_fd, ET_SYNC, EC_SYNC_REPORT, 0);
                }
            } else {
                debug!(
                    "Got unknow key: code: {} key: {}, ignoring event.",
                    event.code, event.key
                );
            }
            return;
        }

        if event.ctrl {
            self.send(self.keyboard_fd, ET_KEY, KEY_LEFTCTRL, state);
            self.send(self.keyboard_fd, ET_SYNC, EC_SYNC_REPORT, 0);
        }
        if event.alt {
            self.send(self.keyboard_fd, ET_KEY, KEY_LEFTALT, state);
            self.send(self.keyboard_fd, ET_SYNC, EC_SYNC_REPORT, 0);
        }
        if event.meta {
            self.send(self.keyboard_fd, ET_KEY, KEY_LEFTMETA, state);
            self.send(self.keyboard_fd, ET_SYNC, EC_SYNC_REPORT, 0);
        }
        if event.shift {
            self.send(self.keyboard_fd, ET_KEY, KEY_LEFTSHIFT, state);
            self.send(self.keyboard_fd, ET_SYNC, EC_SYNC_REPORT, 0);
        }

        self.send(self.keyboard_fd, ET_KEY, key_code, state);
        self.send(self.keyboard_fd, ET_SYNC, EC_SYNC_REPORT, 0);
    }

    fn set_capturable(&mut self, capturable: Box<dyn Capturable>) {
        self.capturable = capturable;
    }

    fn device_type(&self) -> InputDeviceType {
        InputDeviceType::UInputDevice
    }
}<|MERGE_RESOLUTION|>--- conflicted
+++ resolved
@@ -281,23 +281,12 @@
             warn!("Failed to activate window, sending no input ({})", err);
             return;
         }
-<<<<<<< HEAD
-        let geometry = self.capturable.geometry();
-        if let Err(err) = geometry {
-            warn!("Failed to get window geometry, sending no input ({})", err);
-            return;
-        }
-        let (x, y, width, height) = match geometry.unwrap() {
+        let (x, y, width, height) = match self.capturable.geometry().unwrap() {
             Geometry::Relative(x, y, width, height) => (x, y, width, height),
-            _ => unreachable!(),
-=======
-        let (x, y, width, height) = match self.capturable.geometry_relative() {
-            Ok(g) => g,
-            Err(e) => {
-                warn!("Failed to get window geometry, sending no input ({})", e);
+            _ => {
+                warn!("Failed to get window geometry, sending no input");
                 return;
             }
->>>>>>> 6411ba45
         };
         self.x = x;
         self.y = y;
