--- conflicted
+++ resolved
@@ -1,8 +1,5 @@
-<<<<<<< HEAD
+use std::cmp::min;
 use std::io::Cursor;
-=======
-use std::cmp::min;
->>>>>>> dec0909c
 use std::iter::Iterator;
 use std::net::{IpAddr, SocketAddr};
 
@@ -306,7 +303,8 @@
                     let img_buf = code.render::<Luma<u8>>().build();
                     let image = image::DynamicImage::ImageLuma8(img_buf);
                     let dims = min(qr_frame.width(), qr_frame.height()) as u32;
-                    let image = image.resize_exact(dims, dims, image::imageops::FilterType::Nearest);
+                    let image =
+                        image.resize_exact(dims, dims, image::imageops::FilterType::Nearest);
                     let mut buf = vec![];
                     let mut cursor = Cursor::new(&mut buf);
                     image
