use std::io::Cursor;
use std::iter::Iterator;
use std::net::{IpAddr, SocketAddr};

use std::sync::{mpsc, Arc, Mutex};
use tracing::{error, info};

use fltk::{
    app::{App, awake_callback},
    button::{Button, CheckButton},
    frame::Frame,
    input::{Input, IntInput},
    output::Output,
    prelude::*,
    text::{TextBuffer, TextDisplay},
    window::Window,
};

#[cfg(not(target_os = "windows"))]
use pnet_datalink as datalink;

use crate::config::{write_config, Config};
use crate::web::Web2UiMessage::UInputInaccessible;

pub fn run(config: &Config, log_receiver: mpsc::Receiver<String>) {
    let width = 200;
    let height = 30;
    let padding = 10;

    let app = App::default().with_scheme(fltk::app::AppScheme::Gtk);
    let mut wind = Window::default()
        .with_size(660, 620)
        .center_screen()
        .with_label(&format!("Weylus - {}", env!("CARGO_PKG_VERSION")));
    wind.set_xclass("weylus");

    let mut input_access_code = Input::default()
        .with_pos(130, 30)
        .with_size(width, height)
        .with_label("Access code");
    input_access_code.set_tooltip(
        "Restrict who can control your computer with an access code. Note that this does NOT do \
        any kind of encryption and it is advised to only run Weylus inside trusted networks! Do \
        NOT reuse any of your passwords! If left blank, no code is required to access Weylus \
        remotely.",
    );
    if let Some(code) = config.access_code.as_ref() {
        input_access_code.set_value(code);
    }

    let mut input_bind_addr = Input::default()
        .with_size(width, height)
        .below_of(&input_access_code, padding)
        .with_label("Bind Address");
    input_bind_addr.set_value(&config.bind_address.to_string());

    let mut input_port = IntInput::default()
        .with_size(width, height)
        .below_of(&input_bind_addr, padding)
        .with_label("Port");
    input_port.set_value(&config.web_port.to_string());

    let mut input_ws_port = IntInput::default()
        .with_size(width, height)
        .below_of(&input_port, padding)
        .with_label("Websocket Port");
    input_ws_port.set_value(&config.websocket_port.to_string());

    let mut check_auto_start = CheckButton::default()
        .with_size(70, height)
        .below_of(&input_ws_port, padding)
        .with_label("Auto Start");
    check_auto_start.set_tooltip("Start Weylus server immediately on program start.");
    check_auto_start.set_checked(config.auto_start);

    #[cfg(target_os = "linux")]
    let mut check_wayland = CheckButton::default()
        .with_size(70, height)
        .right_of(&check_auto_start, 3 * padding)
        .with_label("Wayland/\nPipeWire\nSupport");
    #[cfg(target_os = "linux")]
    {
        check_wayland.set_tooltip(
            "EXPERIMENTAL! This may crash your desktop! Enables screen \
        capturing for Wayland using PipeWire and GStreamer.",
        );
        check_wayland.set_checked(config.wayland_support);
    }

    let mut label_hw_accel = Frame::default()
        .with_size(width, height)
        .below_of(&check_auto_start, padding)
        .with_label("Try Hardware acceleration");
    label_hw_accel.set_tooltip(
        "On many systems video encoding can be done with hardware \
        acceleration. By default this is disabled as the quality and stability of video encoding \
        varies greatly among hardware and drivers. Currently this is only supported on Linux.",
    );

    let mut check_native_hw_accel = CheckButton::default()
        .with_size(70, height)
        .below_of(&label_hw_accel, 0);

    #[cfg(target_os = "linux")]
    {
        check_native_hw_accel.set_label("VAAPI");
        check_native_hw_accel
            .set_tooltip("Try to use hardware acceleration through the Video Acceleration API.");
        check_native_hw_accel.set_checked(config.try_vaapi);
    }

    #[cfg(target_os = "macos")]
    {
        check_native_hw_accel.set_label("VideoToolbox");
        check_native_hw_accel
            .set_tooltip("Try to use hardware acceleration through the VideoToolbox API.");
        check_native_hw_accel.set_checked(config.try_videotoolbox);
    }

    #[cfg(target_os = "windows")]
    {
        check_native_hw_accel.set_label("Media-\nFoundation");
        check_native_hw_accel
            .set_tooltip("Try to use hardware acceleration through the MediaFoundation API.");
        check_native_hw_accel.set_checked(config.try_mediafoundation);
    }

    let mut check_nvenc = CheckButton::default()
        .with_size(70, height)
        .right_of(&check_native_hw_accel, 2 * padding)
        .with_label("NVENC");
    check_nvenc.set_tooltip("Try to use Nvidia's NVENC to encode the video via GPU.");

    #[cfg(any(target_os = "linux", target_os = "windows"))]
    check_nvenc.set_checked(config.try_nvenc);

    #[cfg(not(any(target_os = "linux", target_os = "windows")))]
    {
        check_nvenc.deactivate();
        check_nvenc.hide();
    }

    let mut but_toggle = Button::default()
        .with_size(width, height)
        .below_of(&check_native_hw_accel, 2 * padding)
        .with_label("Start");

    let mut output_server_addr = Output::default()
        .with_size(500, height)
        .below_of(&but_toggle, 3 * padding)
        .with_label("Connect your\ntablet to:");
    output_server_addr.hide();

    let output_buf = TextBuffer::default();
    let mut output = TextDisplay::default().with_size(600, 6 * height).with_pos(
        30,
        output_server_addr.y() + output_server_addr.height() + padding,
    );
    output.set_buffer(output_buf);
    let output_buf = output.buffer().unwrap();

    let mut qr_frame = Frame::default()
        .with_size(240, 240)
        .right_of(&input_access_code, padding);

    qr_frame.hide();

    wind.make_resizable(true);
    wind.end();
    wind.show();

    let output_buf = Arc::new(Mutex::new(output_buf));

    std::thread::spawn(move || {
        while let Ok(log_message) = log_receiver.recv() {
            let mut output_buf = output_buf.lock().unwrap();
            output_buf.append(&log_message);
        }
    });

    let mut weylus = crate::weylus::Weylus::new();
    let mut is_server_running = false;
    let auto_start = config.auto_start;
    let mut config = config.clone();

    let mut toggle_server = move |but: &mut Button| {
        if let Err(err) = || -> Result<(), Box<dyn std::error::Error>> {
            if !is_server_running {
                {
                    let access_code_string = input_access_code.value();
                    let access_code = match access_code_string.as_str() {
                        "" => None,
                        code => Some(code),
                    };
                    let bind_addr: IpAddr = input_bind_addr.value().parse()?;
                    let web_port: u16 = input_port.value().parse()?;
                    let ws_port: u16 = input_ws_port.value().parse()?;

                    config.access_code = access_code.map(|s| s.to_string());
                    config.web_port = web_port;
                    config.websocket_port = ws_port;
                    config.bind_address = bind_addr;
                    config.auto_start = check_auto_start.is_checked();
                    #[cfg(target_os = "linux")]
                    {
                        config.try_vaapi = check_native_hw_accel.is_checked();
                        config.wayland_support = check_wayland.is_checked();
                    }
                    #[cfg(any(target_os = "linux", target_os = "windows"))]
                    {
                        config.try_nvenc = check_nvenc.is_checked();
                    }
                    #[cfg(target_os = "macos")]
                    {
                        config.try_videotoolbox = check_native_hw_accel.is_checked();
                    }
                    #[cfg(target_os = "windows")]
                    {
                        config.try_mediafoundation = check_native_hw_accel.is_checked();
                    }
                }
<<<<<<< HEAD
                if !weylus.start(&config, |message| match message {
                    UInputInaccessible => {
                        let w = 500;
                        let h = 300;
                        let mut pop_up = Window::default()
                            .with_size(w, h)
                            .center_screen()
                            .with_label("Weylus - UInput inaccessible!");
                        pop_up.set_xclass("weylus");

                        let buf = TextBuffer::default();
                        let mut pop_up_text = TextDisplay::default().with_size(w, h);
                        pop_up_text.set_buffer(buf);
                        pop_up_text.wrap_mode(fltk::text::WrapMode::AtBounds, 5);
                        let mut buf = pop_up_text.buffer().unwrap();
                        buf.set_text(std::include_str!("strings/uinput_error.txt"));

                        pop_up.end();
                        pop_up.make_modal(true);
                        pop_up.show();
                    }
                    _ => {}
                }) {
=======
                if !weylus.start(
                    &config,
                    |_| {},
                    |message| match message {
                        Ws2UiMessage::UInputInaccessible => {
                            awake_callback(move || {
                                let w = 500;
                                let h = 300;
                                let mut pop_up = Window::default()
                                    .with_size(w, h)
                                    .center_screen()
                                    .with_label("Weylus - UInput inaccessible!");
                                pop_up.set_xclass("weylus");

                                let buf = TextBuffer::default();
                                let mut pop_up_text = TextDisplay::default().with_size(w, h);
                                pop_up_text.set_buffer(buf);
                                pop_up_text.wrap_mode(fltk::text::WrapMode::AtBounds, 5);
                                let mut buf = pop_up_text.buffer().unwrap();
                                buf.set_text(std::include_str!("strings/uinput_error.txt"));

                                pop_up.end();
                                pop_up.make_modal(true);
                                pop_up.show();
                            });
                        }
                        _ => {}
                    },
                ) {
>>>>>>> d92867ec
                    return Ok(());
                }
                is_server_running = true;

                write_config(&config);

                let mut web_sock = SocketAddr::new(config.bind_address, config.web_port);

                #[cfg(not(target_os = "windows"))]
                {
                    if web_sock.ip().is_unspecified() {
                        // try to guess an ip
                        let mut ips = Vec::<IpAddr>::new();
                        for iface in datalink::interfaces()
                            .iter()
                            .filter(|iface| iface.is_up() && !iface.is_loopback())
                        {
                            for ipnetw in &iface.ips {
                                if (ipnetw.is_ipv4() && web_sock.ip().is_ipv4())
                                    || (ipnetw.is_ipv6() && web_sock.ip().is_ipv6())
                                {
                                    // filtering ipv6 unicast requires nightly or more fiddling,
                                    // lets wait for nightlies to stabilize...
                                    ips.push(ipnetw.ip())
                                }
                            }
                        }
                        if !ips.is_empty() {
                            web_sock.set_ip(ips[0]);
                        }
                        if ips.len() > 1 {
                            info!("Found more than one IP address for browsers to connect to,");
                            info!("other urls are:");
                            for ip in &ips[1..] {
                                info!("http://{}", SocketAddr::new(*ip, config.web_port));
                            }
                        }
                    }
                }

                #[cfg(not(target_os = "windows"))]
                {
                    use image::Luma;
                    use qrcode::QrCode;
                    let addr_string = format!("http://{}", web_sock);
                    output_server_addr.set_value(&addr_string);
                    let mut url_string = addr_string;
                    if let Some(access_code) = &config.access_code {
                        url_string.push_str("?access_code=");
                        url_string.push_str(
                            &percent_encoding::utf8_percent_encode(
                                access_code,
                                percent_encoding::NON_ALPHANUMERIC,
                            )
                            .to_string(),
                        );
                    }
                    let code = QrCode::new(&url_string).unwrap();
                    let img_buf = code.render::<Luma<u8>>().build();
                    let image = image::DynamicImage::ImageLuma8(img_buf);
                    let image = image.resize_exact(
                        qr_frame.width() as u32,
                        qr_frame.height() as u32,
                        image::imageops::FilterType::Nearest,
                    );
                    let mut buf = vec![];
                    let mut cursor = Cursor::new(&mut buf);
                    image
                        .write_to(&mut cursor, image::ImageFormat::Png)
                        .unwrap();
                    let png = fltk::image::PngImage::from_data(&buf).unwrap();

                    qr_frame.set_image(Some(png));
                    qr_frame.show();
                }
                #[cfg(target_os = "windows")]
                {
                    if web_sock.ip().is_unspecified() {
                        output_server_addr.set_value("http://<your ip address>");
                    } else {
                        output_server_addr.set_value(&format!("http://{}", web_sock.to_string()));
                    }
                }
                output_server_addr.show();
                but.set_label("Stop");
            } else {
                weylus.stop();
                but.set_label("Start");
                output_server_addr.hide();
                qr_frame.hide();
                is_server_running = false;
            }
            Ok(())
        }() {
            error!("{}", err);
        };
    };

    if auto_start {
        toggle_server(&mut but_toggle);
    }

    but_toggle.set_callback(toggle_server);

    app.run().expect("Failed to run Gui!");

    // TODO: Remove when https://github.com/fltk-rs/fltk-rs/issues/1480 is fixed
    // this is required to drop the callback and do a graceful shutdown of the web server
    but_toggle.set_callback(|_| ());
}<|MERGE_RESOLUTION|>--- conflicted
+++ resolved
@@ -6,7 +6,7 @@
 use tracing::{error, info};
 
 use fltk::{
-    app::{App, awake_callback},
+    app::{awake_callback, App},
     button::{Button, CheckButton},
     frame::Frame,
     input::{Input, IntInput},
@@ -219,9 +219,8 @@
                         config.try_mediafoundation = check_native_hw_accel.is_checked();
                     }
                 }
-<<<<<<< HEAD
                 if !weylus.start(&config, |message| match message {
-                    UInputInaccessible => {
+                    UInputInaccessible => awake_callback(move || {
                         let w = 500;
                         let h = 300;
                         let mut pop_up = Window::default()
@@ -240,40 +239,8 @@
                         pop_up.end();
                         pop_up.make_modal(true);
                         pop_up.show();
-                    }
-                    _ => {}
+                    }),
                 }) {
-=======
-                if !weylus.start(
-                    &config,
-                    |_| {},
-                    |message| match message {
-                        Ws2UiMessage::UInputInaccessible => {
-                            awake_callback(move || {
-                                let w = 500;
-                                let h = 300;
-                                let mut pop_up = Window::default()
-                                    .with_size(w, h)
-                                    .center_screen()
-                                    .with_label("Weylus - UInput inaccessible!");
-                                pop_up.set_xclass("weylus");
-
-                                let buf = TextBuffer::default();
-                                let mut pop_up_text = TextDisplay::default().with_size(w, h);
-                                pop_up_text.set_buffer(buf);
-                                pop_up_text.wrap_mode(fltk::text::WrapMode::AtBounds, 5);
-                                let mut buf = pop_up_text.buffer().unwrap();
-                                buf.set_text(std::include_str!("strings/uinput_error.txt"));
-
-                                pop_up.end();
-                                pop_up.make_modal(true);
-                                pop_up.show();
-                            });
-                        }
-                        _ => {}
-                    },
-                ) {
->>>>>>> d92867ec
                     return Ok(());
                 }
                 is_server_running = true;
